--- conflicted
+++ resolved
@@ -8,13 +8,8 @@
 from urllib.parse import quote
 from urllib.request import Request, urlopen
 
-<<<<<<< HEAD
-=======
-from filesystem import Filesystem, MUOS_SUPPORTED_PLATFORMS
-from status import Status, View
->>>>>>> 5b933a7c
 from dotenv import load_dotenv
-from filesystem import Filesystem
+from filesystem import MUOS_SUPPORTED_PLATFORMS, Filesystem
 from PIL import Image
 from status import Status, View
 
