--- conflicted
+++ resolved
@@ -538,55 +538,6 @@
     def download_rom(self) -> None:
         self._status.download_queue.sort(key=lambda rom: rom.name)
         for i, rom in enumerate(self._status.download_queue):
-<<<<<<< HEAD
-            self._status.downloading_rom = rom
-            self._status.downloading_rom_position = i + 1
-            dest_path = os.path.join(
-                self._file_system.get_sd_storage_platform_path(rom.platform_slug),
-                self._sanitize_filename(rom.fs_name),
-            )
-            url = f"{self.host}/{self._roms_endpoint}/{rom.id}/content/{quote(rom.fs_name)}?hidden_folder=true"
-            os.makedirs(os.path.dirname(dest_path), exist_ok=True)
-
-            try:
-                print(f"Fetching: {url}")
-                request = Request(url, headers=self.headers)
-            except ValueError:
-                self._reset_download_status()
-                return
-
-            try:
-                if request.type not in ("http", "https"):
-                    self._reset_download_status()
-                    return
-                print(f"Downloading {rom.name} to {dest_path}")
-                with urlopen(request) as response, open(  # trunk-ignore(bandit/B310)
-                    dest_path, "wb"
-                ) as out_file:
-                    self._status.total_downloaded_bytes = 0
-                    chunk_size = 1024
-                    while True:
-                        if not self._status.abort_download.is_set():
-                            chunk = response.read(chunk_size)
-                            if not chunk:
-                                print("Finalized download")
-                                break
-                            out_file.write(chunk)
-                            self._status.valid_host = True
-                            self._status.valid_credentials = True
-                            self._status.total_downloaded_bytes += len(chunk)
-                            self._status.downloaded_percent = (
-                                self._status.total_downloaded_bytes
-                                / (
-                                    self._status.downloading_rom.fs_size_bytes + 1
-                                )  # Add 1 virtual byte to avoid division by zero
-                            ) * 100
-                        else:
-                            self._reset_download_status(True, True)
-                            os.remove(dest_path)
-                            return
-
-=======
             try:
                 self._status.downloading_rom = rom
                 self._status.downloading_rom_position = i + 1
@@ -604,7 +555,6 @@
                     return  # Download was aborted or failed
 
                 # Handle multi-file (ZIP) ROMs
->>>>>>> c94a5633
                 if rom.multi:
                     if not self._extract_zip_file(dest_path):
                         return  # Extraction was aborted or failed
@@ -622,7 +572,6 @@
                     raise
             except URLError:
                 self._reset_download_status(valid_host=True)
-<<<<<<< HEAD
                 continue
 
             filename = self._sanitize_filename(rom.fs_name).split(".")[0]
@@ -728,9 +677,6 @@
             except URLError:
                 self._reset_download_status(valid_host=True)
                 continue
-=======
-                return
->>>>>>> c94a5633
 
         # End of download
         self._reset_download_status(valid_host=True, valid_credentials=True)